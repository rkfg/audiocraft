--- conflicted
+++ resolved
@@ -7,12 +7,7 @@
 # Updated to account for UI changes from https://github.com/rkfg/audiocraft/blob/long/app.py
 # also released under the MIT license.
 
-<<<<<<< HEAD
 import random
-from tempfile import NamedTemporaryFile
-import argparse
-import time
-=======
 import argparse
 from concurrent.futures import ProcessPoolExecutor
 import os
@@ -21,7 +16,6 @@
 import time
 import warnings
 
->>>>>>> c9179f87
 import torch
 import gradio as gr
 
@@ -29,24 +23,54 @@
 from audiocraft.data.audio import audio_write
 from audiocraft.models import MusicGen
 
-<<<<<<< HEAD
-MODEL = None
+MODEL = None  # Last used model
 MODELS = None
 IS_SHARED_SPACE = "musicgen/MusicGen" in os.environ.get('SPACE_ID', '')
 INTERRUPTED = False
 UNLOAD_MODEL = False
 MOVE_TO_CPU = False
+IS_BATCHED = "facebook/MusicGen" in os.environ.get('SPACE_ID', '')
+MAX_BATCH_SIZE = 12
+BATCHED_DURATION = 15
+INTERRUPTING = False
+# We have to wrap subprocess call to clean a bit the log when using gr.make_waveform
+_old_call = sp.call
+
+
+def _call_nostderr(*args, **kwargs):
+    # Avoid ffmpeg vomitting on the logs.
+    kwargs['stderr'] = sp.DEVNULL
+    kwargs['stdout'] = sp.DEVNULL
+    _old_call(*args, **kwargs)
+
+
+sp.call = _call_nostderr
+# Preallocating the pool of processes.
+pool = ProcessPoolExecutor(4)
+pool.__enter__()
+
 
 def interrupt():
-    global INTERRUPTED
-    INTERRUPTED = True
-    print('Interrupted!')
-
-def load_model(version):
+    global INTERRUPTING
+    INTERRUPTING = True
+
+
+def make_waveform(*args, **kwargs):
+    # Further remove some warnings.
+    be = time.time()
+    with warnings.catch_warnings():
+        warnings.simplefilter('ignore')
+        out = gr.make_waveform(*args, **kwargs)
+        print("Make a video took", time.time() - be)
+        return out
+
+
+def load_model(version='melody'):
     global MODEL, MODELS
     print("Loading model", version)
     if MODELS is None:
-        return MusicGen.get_pretrained(version)
+        MODEL = MusicGen.get_pretrained(version)
+        return
     else:
         t1 = time.monotonic()
         if MODEL is not None:
@@ -58,160 +82,14 @@
             result = MusicGen.get_pretrained(version)
             MODELS[version] = result
             print("Model loaded in %.2fs" % (time.monotonic() - t1))
-            return result
+            MODEL = result
+            return
         result = MODELS[version].to('cuda')
         print("Cached model loaded in %.2fs" % (time.monotonic() - t1))
-        return result
-
-def predict(model, text, melody, duration, topk, topp, temperature, cfg_coef, seed, overlap=5, recondition=True, progress=gr.Progress()):
-    global MODEL, INTERRUPTED, UNLOAD_MODEL
-    INTERRUPTED = False
-    topk = int(topk)
-    if MODEL is None or MODEL.name != model:
-        MODEL = load_model(model)
-    else:
-        if MOVE_TO_CPU:
-            MODEL.to('cuda')
-
-    if duration > MODEL.lm.cfg.dataset.segment_duration and melody is not None:
-        raise gr.Error("Generating music longer than 30 seconds with melody conditioning is not yet supported!")
-    
-    output = None
-    first_chunk = None
-    total_samples = duration * 50 + 3
-    segment_duration = duration
-    if seed < 0:
-        seed = random.randint(0, 0xffff_ffff_ffff)
-    torch.manual_seed(seed)
-    predict.last_progress_update = time.monotonic()
-    while duration > 0:
-        if INTERRUPTED:
-            break
-
-        if output is None: # first pass of long or short song
-            if segment_duration > MODEL.lm.cfg.dataset.segment_duration: 
-                segment_duration = MODEL.lm.cfg.dataset.segment_duration
-            else:
-                segment_duration = duration
-        else: # next pass of long song
-            if duration + overlap < MODEL.lm.cfg.dataset.segment_duration:
-                segment_duration = duration + overlap
-            else:
-                segment_duration = MODEL.lm.cfg.dataset.segment_duration
-        
-        print(f'Segment duration: {segment_duration}, duration: {duration}, overlap: {overlap}')
-        MODEL.set_generation_params(
-            use_sampling=True,
-            top_k=topk,
-            top_p=topp,
-            temperature=temperature,
-            cfg_coef=cfg_coef,
-            duration=segment_duration,
-        )
-        def updateProgress(step: int, total: int):
-            now = time.monotonic()
-            if now - predict.last_progress_update > 1:
-                progress((total_samples - duration * 50 - 3 + step, total_samples))
-                predict.last_progress_update = now
-
-        if melody:
-            sr, melody = melody[0], torch.from_numpy(melody[1]).to(MODEL.device).float().t().unsqueeze(0)
-            print(melody.shape)
-            if melody.dim() == 2:
-                melody = melody[None]
-            melody = melody[..., :int(sr * MODEL.lm.cfg.dataset.segment_duration)]
-            next_segment = MODEL.generate_with_chroma(
-                descriptions=[text],
-                melody_wavs=melody,
-                melody_sample_rate=sr,
-                progress=updateProgress
-            )
-            duration -= segment_duration
-        else:
-            if output is None:
-                next_segment = MODEL.generate(descriptions=[text], 
-                                              progress=updateProgress)
-                duration -= segment_duration
-            else:
-                if first_chunk is None and MODEL.name == "melody" and recondition:
-                    first_chunk = output[:, :, 
-                    :MODEL.lm.cfg.dataset.segment_duration*MODEL.sample_rate]
-                last_chunk = output[:, :, -overlap*MODEL.sample_rate:]
-                next_segment = MODEL.generate_continuation(last_chunk,
-                    MODEL.sample_rate, descriptions=[text],
-                progress=updateProgress, melody_wavs=(first_chunk), resample=False)
-                duration -= segment_duration - overlap
-        
-        if output is None:
-            output = next_segment
-        else:
-            output = torch.cat([output[:, :, :-overlap*MODEL.sample_rate], next_segment], 2)
-        
-
-    output = output.detach().cpu().float()[0]
-    with NamedTemporaryFile("wb", suffix=".wav", delete=False) as file:
-        audio_write(
-            file.name, output, MODEL.sample_rate, strategy="loudness",
-            loudness_headroom_db=16, loudness_compressor=True, add_suffix=False)
-        waveform_video = gr.make_waveform(file.name)
-    if MOVE_TO_CPU:
-        MODEL.to('cpu')
-    if UNLOAD_MODEL:
-        MODEL = None
-    torch.cuda.empty_cache()
-    torch.cuda.ipc_collect()
-    return waveform_video, seed
-
-
-def ui(**kwargs):
-    with gr.Blocks(title='Audiocraft') as interface:
-=======
-
-MODEL = None  # Last used model
-IS_BATCHED = "facebook/MusicGen" in os.environ.get('SPACE_ID', '')
-MAX_BATCH_SIZE = 12
-BATCHED_DURATION = 15
-INTERRUPTING = False
-# We have to wrap subprocess call to clean a bit the log when using gr.make_waveform
-_old_call = sp.call
-
-
-def _call_nostderr(*args, **kwargs):
-    # Avoid ffmpeg vomitting on the logs.
-    kwargs['stderr'] = sp.DEVNULL
-    kwargs['stdout'] = sp.DEVNULL
-    _old_call(*args, **kwargs)
-
-
-sp.call = _call_nostderr
-# Preallocating the pool of processes.
-pool = ProcessPoolExecutor(4)
-pool.__enter__()
-
-
-def interrupt():
-    global INTERRUPTING
-    INTERRUPTING = True
-
-
-def make_waveform(*args, **kwargs):
-    # Further remove some warnings.
-    be = time.time()
-    with warnings.catch_warnings():
-        warnings.simplefilter('ignore')
-        out = gr.make_waveform(*args, **kwargs)
-        print("Make a video took", time.time() - be)
-        return out
-
-
-def load_model(version='melody'):
+        MODEL = result
+
+def _do_predictions(texts, melodies, duration, progress=False, **gen_kwargs):
     global MODEL
-    print("Loading model", version)
-    if MODEL is None or MODEL.name != version:
-        MODEL = MusicGen.get_pretrained(version)
-
-
-def _do_predictions(texts, melodies, duration, progress=False, **gen_kwargs):
     MODEL.set_generation_params(duration=duration, **gen_kwargs)
     print("new batch", len(texts), texts, [None if m is None else (m[0], m[1].shape) for m in melodies])
     be = time.time()
@@ -249,6 +127,12 @@
             out_files.append(pool.submit(make_waveform, file.name))
     res = [out_file.result() for out_file in out_files]
     print("batch finished", len(texts), time.time() - be)
+    if MOVE_TO_CPU:
+        MODEL.to('cpu')
+    if UNLOAD_MODEL:
+        MODEL = None
+    torch.cuda.empty_cache()
+    torch.cuda.ipc_collect()
     return res
 
 
@@ -260,7 +144,7 @@
     return [res]
 
 
-def predict_full(model, text, melody, duration, topk, topp, temperature, cfg_coef, progress=gr.Progress()):
+def predict_full(model, text, melody, duration, topk, topp, temperature, cfg_coef, seed, overlap, progress=gr.Progress()):
     global INTERRUPTING
     INTERRUPTING = False
     if temperature < 0:
@@ -271,23 +155,32 @@
         raise gr.Error("Topp must be non-negative.")
 
     topk = int(topk)
-    load_model(model)
-
+    if MODEL is None or MODEL.name != model:
+        load_model(model)
+    else:
+        if MOVE_TO_CPU:
+            MODEL.to('cuda')
+
+    if seed < 0:
+        seed = random.randint(0, 0xffff_ffff_ffff)
+    torch.manual_seed(seed)
+    predict_full.last_upd = time.monotonic()
     def _progress(generated, to_generate):
-        progress((generated, to_generate))
+        if time.monotonic() - predict_full.last_upd > 1:
+            progress((generated, to_generate))
+            predict_full.last_upd = time.monotonic()
         if INTERRUPTING:
             raise gr.Error("Interrupted.")
     MODEL.set_custom_progress_callback(_progress)
 
     outs = _do_predictions(
         [text], [melody], duration, progress=True,
-        top_k=topk, top_p=topp, temperature=temperature, cfg_coef=cfg_coef)
-    return outs[0]
+        top_k=topk, top_p=topp, temperature=temperature, cfg_coef=cfg_coef, extend_stride=MODEL.max_duration-overlap)
+    return outs[0], seed
 
 
 def ui_full(launch_kwargs):
-    with gr.Blocks() as interface:
->>>>>>> c9179f87
+    with gr.Blocks(title='Audiocraft') as interface:
         gr.Markdown(
             """
             # MusicGen
@@ -301,25 +194,15 @@
                     text = gr.Text(label="Input Text", interactive=True)
                     melody = gr.Audio(source="upload", type="numpy", label="Melody Condition (optional)", interactive=True)
                 with gr.Row():
-<<<<<<< HEAD
                     submit = gr.Button("Generate", variant="primary")
-                    gr.Button("Interrupt").click(fn=interrupt, queue=False)
-                with gr.Row():
-                    model = gr.Radio(["melody", "medium", "small", "large"], label="Model", value="melody", interactive=True)
-                with gr.Row():
-                    duration = gr.Slider(minimum=1, maximum=300, value=10, step=1, label="Duration", interactive=True)
-                with gr.Row():
-                    overlap = gr.Slider(minimum=1, maximum=29, value=5, step=1, label="Overlap", interactive=True)
-                    recondition = gr.Checkbox(False, label='Condition next chunks with the first chunk')
-=======
-                    submit = gr.Button("Submit")
                     # Adapted from https://github.com/rkfg/audiocraft/blob/long/app.py, MIT license.
                     _ = gr.Button("Interrupt").click(fn=interrupt, queue=False)
                 with gr.Row():
                     model = gr.Radio(["melody", "medium", "small", "large"], label="Model", value="melody", interactive=True)
                 with gr.Row():
-                    duration = gr.Slider(minimum=1, maximum=120, value=10, label="Duration", interactive=True)
->>>>>>> c9179f87
+                    duration = gr.Slider(minimum=1, maximum=300, value=10, step=1, label="Duration", interactive=True)
+                with gr.Row():
+                    overlap = gr.Slider(minimum=1, maximum=29, value=12, step=1, label="Overlap", interactive=True)
                 with gr.Row():
                     topk = gr.Number(label="Top-k", value=250, interactive=True)
                     topp = gr.Number(label="Top-p", value=0, interactive=True)
@@ -331,18 +214,10 @@
                     reuse_seed = gr.Button('\u267b\ufe0f').style(full_width=False)
             with gr.Column() as c:
                 output = gr.Video(label="Generated Music")
-<<<<<<< HEAD
                 seed_used = gr.Number(label='Seed used', value=-1, interactive=False)
 
         reuse_seed.click(fn=lambda x: x, inputs=[seed_used], outputs=[seed], queue=False)
-        submit.click(predict, inputs=[model, text, melody, duration, topk, topp, temperature, cfg_coef, seed, overlap, recondition], outputs=[output, seed_used])
-        def update_recondition(name: str):
-            enabled = name == 'melody'
-            return recondition.update(interactive=enabled, value=None if enabled else False)
-        model.change(fn=update_recondition, inputs=[model], outputs=[recondition])
-=======
-        submit.click(predict_full, inputs=[model, text, melody, duration, topk, topp, temperature, cfg_coef], outputs=[output])
->>>>>>> c9179f87
+        submit.click(predict_full, inputs=[model, text, melody, duration, topk, topp, temperature, cfg_coef, seed, overlap], outputs=[output, seed_used])
         gr.Examples(
             fn=predict_full,
             examples=[
@@ -412,9 +287,6 @@
             """
             # MusicGen
 
-<<<<<<< HEAD
-        interface.queue().launch(**launch_kwargs)
-=======
             This is the demo for [MusicGen](https://github.com/facebookresearch/audiocraft), a simple and controllable model for music generation
             presented at: ["Simple and Controllable Music Generation"](https://huggingface.co/papers/2306.05284).
             <br/>
@@ -475,8 +347,6 @@
         """)
 
         demo.queue(max_size=8 * 4).launch(**launch_kwargs)
->>>>>>> c9179f87
-
 
 if __name__ == "__main__":
     parser = argparse.ArgumentParser()
@@ -512,7 +382,6 @@
         '--unload_to_cpu', action='store_true', help='Move the model to main RAM after every generation to save GPU memory but reload faster than after full unload (see above)'
     )
 
-<<<<<<< HEAD
     parser.add_argument(
         '--cache', action='store_true', help='Cache models in RAM to quickly switch between them'
     )
@@ -522,15 +391,7 @@
     MOVE_TO_CPU = args.unload_to_cpu
     if args.cache:
         MODELS = {}
-    ui(
-        username=args.username,
-        password=args.password,
-        inbrowser=args.inbrowser,
-        server_port=args.server_port,
-        share=args.share,
-        listen=args.listen
-    )
-=======
+
     launch_kwargs = {}
     launch_kwargs['server_name'] = args.listen
 
@@ -547,5 +408,4 @@
     if IS_BATCHED:
         ui_batched(launch_kwargs)
     else:
-        ui_full(launch_kwargs)
->>>>>>> c9179f87
+        ui_full(launch_kwargs)