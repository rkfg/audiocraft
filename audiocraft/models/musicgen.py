# Copyright (c) Meta Platforms, Inc. and affiliates.
# All rights reserved.
#
# This source code is licensed under the license found in the
# LICENSE file in the root directory of this source tree.

"""
Main model for using MusicGen. This will combine all the required components
and provide easy access to the generation API.
"""

import os
import typing as tp

import torch

from .encodec import CompressionModel
from .lm import LMModel
from .builders import get_debug_compression_model, get_debug_lm_model
from .loaders import load_compression_model, load_lm_model, HF_MODEL_CHECKPOINTS_MAP
from ..data.audio_utils import convert_audio
from ..modules.conditioners import ConditioningAttributes, WavCondition
from ..utils.autocast import TorchAutocast


MelodyList = tp.List[tp.Optional[torch.Tensor]]
MelodyType = tp.Union[torch.Tensor, MelodyList]


class MusicGen:
    """MusicGen main model with convenient generation API.

    Args:
        name (str): name of the model.
        compression_model (CompressionModel): Compression model
            used to map audio to invertible discrete representations.
        lm (LMModel): Language model over discrete representations.
    """
    def __init__(self, name: str, compression_model: CompressionModel, lm: LMModel,
                 max_duration: float = 30):
        self.name = name
        self.compression_model = compression_model
        self.lm = lm
        self.max_duration = max_duration
        self.device = next(iter(lm.parameters())).device
        self.generation_params: dict = {}
        self.set_generation_params(duration=15)  # 15 seconds by default
        self._progress_callback: tp.Optional[tp.Callable[[int, int], None]] = None
        if self.device.type == 'cpu':
            self.autocast = TorchAutocast(enabled=False)
        else:
            self.autocast = TorchAutocast(
                enabled=True, device_type=self.device.type, dtype=torch.float16)

    @property
    def frame_rate(self) -> int:
        """Roughly the number of AR steps per seconds."""
        return self.compression_model.frame_rate

    @property
    def sample_rate(self) -> int:
        """Sample rate of the generated audio."""
        return self.compression_model.sample_rate

    @property
    def audio_channels(self) -> int:
        """Audio channels of the generated audio."""
        return self.compression_model.channels

    @staticmethod
    def get_pretrained(name: str = 'melody', device=None):
        """Return pretrained model, we provide four models:
        - small (300M), text to music, # see: https://huggingface.co/facebook/musicgen-small
        - medium (1.5B), text to music, # see: https://huggingface.co/facebook/musicgen-medium
        - melody (1.5B) text to music and text+melody to music, # see: https://huggingface.co/facebook/musicgen-melody
        - large (3.3B), text to music, # see: https://huggingface.co/facebook/musicgen-large
        """

        if device is None:
            if torch.cuda.device_count():
                device = 'cuda'
            else:
                device = 'cpu'

        if name == 'debug':
            # used only for unit tests
            compression_model = get_debug_compression_model(device)
            lm = get_debug_lm_model(device)
            return MusicGen(name, compression_model, lm)

        if name not in HF_MODEL_CHECKPOINTS_MAP:
            raise ValueError(
                f"{name} is not a valid checkpoint name. "
                f"Choose one of {', '.join(HF_MODEL_CHECKPOINTS_MAP.keys())}"
            )

        cache_dir = os.environ.get('MUSICGEN_ROOT', None)
        compression_model = load_compression_model(name, device=device, cache_dir=cache_dir)
        lm = load_lm_model(name, device=device, cache_dir=cache_dir)
        if name == 'melody':
            lm.condition_provider.conditioners['self_wav'].match_len_on_eval = True

        return MusicGen(name, compression_model, lm)

    def set_generation_params(self, use_sampling: bool = True, top_k: int = 250,
                              top_p: float = 0.0, temperature: float = 1.0,
                              duration: float = 30.0, cfg_coef: float = 3.0,
                              two_step_cfg: bool = False, extend_stride: float = 18):
        """Set the generation parameters for MusicGen.

        Args:
            use_sampling (bool, optional): Use sampling if True, else do argmax decoding. Defaults to True.
            top_k (int, optional): top_k used for sampling. Defaults to 250.
            top_p (float, optional): top_p used for sampling, when set to 0 top_k is used. Defaults to 0.0.
            temperature (float, optional): Softmax temperature parameter. Defaults to 1.0.
            duration (float, optional): Duration of the generated waveform. Defaults to 30.0.
            cfg_coef (float, optional): Coefficient used for classifier free guidance. Defaults to 3.0.
            two_step_cfg (bool, optional): If True, performs 2 forward for Classifier Free Guidance,
                instead of batching together the two. This has some impact on how things
                are padded but seems to have little impact in practice.
            extend_stride: when doing extended generation (i.e. more than 30 seconds), by how much
                should we extend the audio each time. Larger values will mean less context is
                preserved, and shorter value will require extra computations.
        """
        assert extend_stride < self.max_duration, "Cannot stride by more than max generation duration."
        self.extend_stride = extend_stride
        self.duration = duration
        self.generation_params = {
            'use_sampling': use_sampling,
            'temp': temperature,
            'top_k': top_k,
            'top_p': top_p,
            'cfg_coef': cfg_coef,
            'two_step_cfg': two_step_cfg,
        }

<<<<<<< HEAD
    def generate_unconditional(self, num_samples: int, progress: "bool|tp.Callable[[int, int], None]" = False) -> torch.Tensor:
=======
    def set_custom_progress_callback(self, progress_callback: tp.Optional[tp.Callable[[int, int], None]] = None):
        """Override the default progress callback."""
        self._progress_callback = progress_callback

    def generate_unconditional(self, num_samples: int, progress: bool = False) -> torch.Tensor:
>>>>>>> c9179f87
        """Generate samples in an unconditional manner.

        Args:
            num_samples (int): Number of samples to be generated.
            progress (bool, optional): Flag to display progress of the generation process. Defaults to False.
        """
        descriptions: tp.List[tp.Optional[str]] = [None] * num_samples
        attributes, prompt_tokens = self._prepare_tokens_and_attributes(descriptions, None)
        return self._generate_tokens(attributes, prompt_tokens, progress)

    def generate(self, descriptions: tp.List[str], progress: "bool|tp.Callable[[int, int], None]" = False) -> torch.Tensor:
        """Generate samples conditioned on text.

        Args:
            descriptions (tp.List[str]): A list of strings used as text conditioning.
            progress (bool, optional): Flag to display progress of the generation process. Defaults to False.
        """
        attributes, prompt_tokens = self._prepare_tokens_and_attributes(descriptions, None)
        assert prompt_tokens is None
        return self._generate_tokens(attributes, prompt_tokens, progress)

    def generate_with_chroma(self, descriptions: tp.List[str], melody_wavs: MelodyType,
                             melody_sample_rate: int, progress: "bool|tp.Callable[[int, int], None]" = False) -> torch.Tensor:
        """Generate samples conditioned on text and melody.

        Args:
            descriptions (tp.List[str]): A list of strings used as text conditioning.
            melody_wavs: (torch.Tensor or list of Tensor): A batch of waveforms used as
                melody conditioning. Should have shape [B, C, T] with B matching the description length,
                C=1 or 2. It can be [C, T] if there is a single description. It can also be
                a list of [C, T] tensors.
            melody_sample_rate: (int): Sample rate of the melody waveforms.
            progress (bool, optional): Flag to display progress of the generation process. Defaults to False.
        """
        if isinstance(melody_wavs, torch.Tensor):
            if melody_wavs.dim() == 2:
                melody_wavs = melody_wavs[None]
            if melody_wavs.dim() != 3:
                raise ValueError("Melody wavs should have a shape [B, C, T].")
            melody_wavs = list(melody_wavs)
        else:
            for melody in melody_wavs:
                if melody is not None:
                    assert melody.dim() == 2, "One melody in the list has the wrong number of dims."

        melody_wavs = [
            convert_audio(wav, melody_sample_rate, self.sample_rate, self.audio_channels)
            if wav is not None else None
            for wav in melody_wavs]
        attributes, prompt_tokens = self._prepare_tokens_and_attributes(descriptions=descriptions, prompt=None,
                                                                        melody_wavs=melody_wavs)
        assert prompt_tokens is None
        return self._generate_tokens(attributes, prompt_tokens, progress)

    def generate_continuation(self, prompt: torch.Tensor, prompt_sample_rate: int, 
                              melody_wavs: torch.Tensor,
                              resample: bool = True,
                              descriptions: tp.Optional[tp.List[tp.Optional[str]]] = None,
                              progress: "bool|tp.Callable[[int, int], None]" = False) -> torch.Tensor:
        """Generate samples conditioned on audio prompts.

        Args:
            prompt (torch.Tensor): A batch of waveforms used for continuation.
                Prompt should be [B, C, T], or [C, T] if only one sample is generated.
            prompt_sample_rate (int): Sampling rate of the given audio waveforms.
            descriptions (tp.List[str], optional): A list of strings used as text conditioning. Defaults to None.
            progress (bool, optional): Flag to display progress of the generation process. Defaults to False.
        """
        if prompt.dim() == 2:
            prompt = prompt[None]
        if prompt.dim() != 3:
            raise ValueError("prompt should have 3 dimensions: [B, C, T] (C = 1).")
        if resample:
            prompt = convert_audio(prompt, prompt_sample_rate, self.sample_rate, self.audio_channels)
        if descriptions is None:
            descriptions = [None] * len(prompt)
        if melody_wavs is not None:
            melody_wavs = [melody_wavs]
        attributes, prompt_tokens = self._prepare_tokens_and_attributes(descriptions, prompt, melody_wavs)
        assert prompt_tokens is not None
        return self._generate_tokens(attributes, prompt_tokens, progress)

    @torch.no_grad()
    def _prepare_tokens_and_attributes(
            self,
            descriptions: tp.Sequence[tp.Optional[str]],
            prompt: tp.Optional[torch.Tensor],
            melody_wavs: tp.Optional[MelodyList] = None,
    ) -> tp.Tuple[tp.List[ConditioningAttributes], tp.Optional[torch.Tensor]]:
        """Prepare model inputs.

        Args:
            descriptions (tp.List[str]): A list of strings used as text conditioning.
            prompt (torch.Tensor): A batch of waveforms used for continuation.
            melody_wavs (tp.Optional[torch.Tensor], optional): A batch of waveforms
                used as melody conditioning. Defaults to None.
        """
        attributes = [
            ConditioningAttributes(text={'description': description})
            for description in descriptions]

        if melody_wavs is None:
            for attr in attributes:
                attr.wav['self_wav'] = WavCondition(
                    torch.zeros((1, 1), device=self.device),
                    torch.tensor([0], device=self.device),
                    path='null_wav')  # type: ignore
        else:
            if self.name != "melody":
                raise RuntimeError("This model doesn't support melody conditioning. "
                                   "Use the `melody` model.")
            assert len(melody_wavs) == len(descriptions), \
                f"number of melody wavs must match number of descriptions! " \
                f"got melody len={len(melody_wavs)}, and descriptions len={len(descriptions)}"
            for attr, melody in zip(attributes, melody_wavs):
                if melody is None:
                    attr.wav['self_wav'] = WavCondition(
                        torch.zeros((1, 1), device=self.device),
                        torch.tensor([0], device=self.device),
                        path='null_wav')  # type: ignore
                else:
                    attr.wav['self_wav'] = WavCondition(
                        melody.to(device=self.device),
                        torch.tensor([melody.shape[-1]], device=self.device))

        if prompt is not None:
            if descriptions is not None:
                assert len(descriptions) == len(prompt), "Prompt and nb. descriptions doesn't match"
            prompt = prompt.to(self.device)
            prompt_tokens, scale = self.compression_model.encode(prompt)
            assert scale is None
        else:
            prompt_tokens = None
        return attributes, prompt_tokens

    def _generate_tokens(self, attributes: tp.List[ConditioningAttributes],
                         prompt_tokens: tp.Optional[torch.Tensor], progress: "bool|tp.Callable[[int, int], None]" = False) -> torch.Tensor:
        """Generate discrete audio tokens given audio prompt and/or conditions.

        Args:
            attributes (tp.List[ConditioningAttributes]): Conditions used for generation (text/melody).
            prompt_tokens (tp.Optional[torch.Tensor]): Audio prompt used for continuation.
            progress (bool, optional): Flag to display progress of the generation process. Defaults to False.
        Returns:
            torch.Tensor: Generated audio, of shape [B, C, T], T is defined by the generation params.
        """
        total_gen_len = int(self.duration * self.frame_rate)
        max_prompt_len = int(min(self.duration, self.max_duration) * self.frame_rate)
        current_gen_offset: int = 0

        def _progress_callback(generated_tokens: int, tokens_to_generate: int):
            generated_tokens += current_gen_offset
            if self._progress_callback is not None:
                # Note that total_gen_len might be quite wrong depending on the
                # codebook pattern used, but with delay it is almost accurate.
                self._progress_callback(generated_tokens, total_gen_len)
            else:
                print(f'{generated_tokens: 6d} / {total_gen_len: 6d}', end='\r')

        if prompt_tokens is not None:
            assert max_prompt_len >= prompt_tokens.shape[-1], \
                "Prompt is longer than audio to generate"

        callback = None
        if progress:
            if type(progress) == bool:
                callback = _progress_callback
            if callable(progress):
                callback = progress

        if self.duration <= self.max_duration:
            # generate by sampling from LM, simple case.
            with self.autocast:
                gen_tokens = self.lm.generate(
                    prompt_tokens, attributes,
                    callback=callback, max_gen_len=total_gen_len, **self.generation_params)

        else:
            # now this gets a bit messier, we need to handle prompts,
            # melody conditioning etc.
            ref_wavs = [attr.wav['self_wav'] for attr in attributes]
            all_tokens = []
            if prompt_tokens is None:
                prompt_length = 0
            else:
                all_tokens.append(prompt_tokens)
                prompt_length = prompt_tokens.shape[-1]

            stride_tokens = int(self.frame_rate * self.extend_stride)

            while current_gen_offset + prompt_length < total_gen_len:
                time_offset = current_gen_offset / self.frame_rate
                chunk_duration = min(self.duration - time_offset, self.max_duration)
                max_gen_len = int(chunk_duration * self.frame_rate)
                for attr, ref_wav in zip(attributes, ref_wavs):
                    wav_length = ref_wav.length.item()
                    if wav_length == 0:
                        continue
                    # We will extend the wav periodically if it not long enough.
                    # we have to do it here rather than in conditioners.py as otherwise
                    # we wouldn't have the full wav.
                    initial_position = int(time_offset * self.sample_rate)
                    wav_target_length = int(self.max_duration * self.sample_rate)
                    print(initial_position / self.sample_rate, wav_target_length / self.sample_rate)
                    positions = torch.arange(initial_position,
                                             initial_position + wav_target_length, device=self.device)
                    attr.wav['self_wav'] = WavCondition(
                        ref_wav[0][:, positions % wav_length],
                        torch.full_like(ref_wav[1], wav_target_length))
                with self.autocast:
                    gen_tokens = self.lm.generate(
                        prompt_tokens, attributes,
                        callback=callback, max_gen_len=max_gen_len, **self.generation_params)
                if prompt_tokens is None:
                    all_tokens.append(gen_tokens)
                else:
                    all_tokens.append(gen_tokens[:, :, prompt_tokens.shape[-1]:])
                prompt_tokens = gen_tokens[:, :, stride_tokens:]
                prompt_length = prompt_tokens.shape[-1]
                current_gen_offset += stride_tokens

            gen_tokens = torch.cat(all_tokens, dim=-1)

        # generate audio
        assert gen_tokens.dim() == 3
        with torch.no_grad():
            gen_audio = self.compression_model.decode(gen_tokens, None)
        return gen_audio

    def to(self, device: str):
        self.compression_model.to(device)
        self.lm.to(device)
        return self<|MERGE_RESOLUTION|>--- conflicted
+++ resolved
@@ -134,15 +134,11 @@
             'two_step_cfg': two_step_cfg,
         }
 
-<<<<<<< HEAD
-    def generate_unconditional(self, num_samples: int, progress: "bool|tp.Callable[[int, int], None]" = False) -> torch.Tensor:
-=======
     def set_custom_progress_callback(self, progress_callback: tp.Optional[tp.Callable[[int, int], None]] = None):
         """Override the default progress callback."""
         self._progress_callback = progress_callback
 
     def generate_unconditional(self, num_samples: int, progress: bool = False) -> torch.Tensor:
->>>>>>> c9179f87
         """Generate samples in an unconditional manner.
 
         Args:
@@ -153,7 +149,7 @@
         attributes, prompt_tokens = self._prepare_tokens_and_attributes(descriptions, None)
         return self._generate_tokens(attributes, prompt_tokens, progress)
 
-    def generate(self, descriptions: tp.List[str], progress: "bool|tp.Callable[[int, int], None]" = False) -> torch.Tensor:
+    def generate(self, descriptions: tp.List[str], progress: bool = False) -> torch.Tensor:
         """Generate samples conditioned on text.
 
         Args:
@@ -165,7 +161,7 @@
         return self._generate_tokens(attributes, prompt_tokens, progress)
 
     def generate_with_chroma(self, descriptions: tp.List[str], melody_wavs: MelodyType,
-                             melody_sample_rate: int, progress: "bool|tp.Callable[[int, int], None]" = False) -> torch.Tensor:
+                             melody_sample_rate: int, progress: bool = False) -> torch.Tensor:
         """Generate samples conditioned on text and melody.
 
         Args:
@@ -197,11 +193,9 @@
         assert prompt_tokens is None
         return self._generate_tokens(attributes, prompt_tokens, progress)
 
-    def generate_continuation(self, prompt: torch.Tensor, prompt_sample_rate: int, 
-                              melody_wavs: torch.Tensor,
-                              resample: bool = True,
+    def generate_continuation(self, prompt: torch.Tensor, prompt_sample_rate: int,
                               descriptions: tp.Optional[tp.List[tp.Optional[str]]] = None,
-                              progress: "bool|tp.Callable[[int, int], None]" = False) -> torch.Tensor:
+                              progress: bool = False) -> torch.Tensor:
         """Generate samples conditioned on audio prompts.
 
         Args:
@@ -215,13 +209,10 @@
             prompt = prompt[None]
         if prompt.dim() != 3:
             raise ValueError("prompt should have 3 dimensions: [B, C, T] (C = 1).")
-        if resample:
-            prompt = convert_audio(prompt, prompt_sample_rate, self.sample_rate, self.audio_channels)
+        prompt = convert_audio(prompt, prompt_sample_rate, self.sample_rate, self.audio_channels)
         if descriptions is None:
             descriptions = [None] * len(prompt)
-        if melody_wavs is not None:
-            melody_wavs = [melody_wavs]
-        attributes, prompt_tokens = self._prepare_tokens_and_attributes(descriptions, prompt, melody_wavs)
+        attributes, prompt_tokens = self._prepare_tokens_and_attributes(descriptions, prompt)
         assert prompt_tokens is not None
         return self._generate_tokens(attributes, prompt_tokens, progress)
 
@@ -279,7 +270,7 @@
         return attributes, prompt_tokens
 
     def _generate_tokens(self, attributes: tp.List[ConditioningAttributes],
-                         prompt_tokens: tp.Optional[torch.Tensor], progress: "bool|tp.Callable[[int, int], None]" = False) -> torch.Tensor:
+                         prompt_tokens: tp.Optional[torch.Tensor], progress: bool = False) -> torch.Tensor:
         """Generate discrete audio tokens given audio prompt and/or conditions.
 
         Args:
@@ -295,6 +286,8 @@
 
         def _progress_callback(generated_tokens: int, tokens_to_generate: int):
             generated_tokens += current_gen_offset
+            if current_gen_offset > 0:
+                generated_tokens += (self.max_duration - self.extend_stride) * self.frame_rate
             if self._progress_callback is not None:
                 # Note that total_gen_len might be quite wrong depending on the
                 # codebook pattern used, but with delay it is almost accurate.
@@ -308,10 +301,7 @@
 
         callback = None
         if progress:
-            if type(progress) == bool:
-                callback = _progress_callback
-            if callable(progress):
-                callback = progress
+            callback = _progress_callback
 
         if self.duration <= self.max_duration:
             # generate by sampling from LM, simple case.
